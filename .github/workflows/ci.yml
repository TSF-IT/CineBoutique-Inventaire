name: ci
on: [push, pull_request, workflow_dispatch]

permissions:
  contents: read

concurrency:
  group: ci-${{ github.ref }}
  cancel-in-progress: true

defaults:
  run:
    shell: bash

jobs:
  build-and-test:
    runs-on: ubuntu-latest
    permissions:
      contents: read
      checks: write
    env:
      DOTNET_CLI_TELEMETRY_OPTOUT: 1

    steps:
      - name: Pre-checkout clean (no sudo; use Docker if available)
        if: runner.os == 'Linux'
        shell: bash
        run: |
          set -e
          echo "Workspace: $GITHUB_WORKSPACE"
          if command -v docker >/dev/null 2>&1; then
            echo "Cleaning with Docker (root in container)…"
            docker run --rm -v "$GITHUB_WORKSPACE":/ws alpine:3.20 sh -lc '
              set -e
              # Supprimer tout, y compris fichiers cachés (sauf . et ..)
              rm -rf /ws/* /ws/.[!.]* /ws/..?* 2>/dev/null || true
            '
          else
            echo "Docker non disponible; tentative en user-space…"
            rm -rf "$GITHUB_WORKSPACE"/* "$GITHUB_WORKSPACE"/.[!.]* "$GITHUB_WORKSPACE"/..?* 2>/dev/null || true
          fi
          echo "Pre-checkout clean terminé."

      - uses: actions/checkout@v4

      - name: Install .NET 8 SDK (user-space in $HOME/.dotnet)
        shell: bash
<<<<<<< HEAD
        env:
          DOTNET_DIR: ${{ env.HOME }}/.dotnet
          DOTNET_CLI_TELEMETRY_OPTOUT: 1
          DOTNET_MULTILEVEL_LOOKUP: 0
=======
>>>>>>> 96936171
        run: |
          set -euo pipefail
          DOTNET_DIR="$HOME/.dotnet"
          export DOTNET_ROOT="$DOTNET_DIR"

          # Nettoyage éventuel d'une précédente install user-space
          if [ -d "$DOTNET_DIR" ]; then
            rm -rf "$DOTNET_DIR/sdk/8.0."* \
                  "$DOTNET_DIR/shared/Microsoft.NETCore.App/8.0."* \
                  "$DOTNET_DIR/host" 2>/dev/null || true
          fi

          mkdir -p "$DOTNET_DIR"
          echo "Installing .NET 8 SDK into $DOTNET_DIR"
          curl -sSL https://dot.net/v1/dotnet-install.sh -o dotnet-install.sh
          bash dotnet-install.sh --channel 8.0 --install-dir "$DOTNET_DIR" --no-path
          test -x "$DOTNET_DIR/dotnet" || (echo "dotnet binary missing in $DOTNET_DIR" && ls -la "$DOTNET_DIR" && exit 1)

<<<<<<< HEAD
      - name: Export DOTNET_ROOT and PATH for this job
        shell: bash
        run: |
          echo "DOTNET_ROOT=${{ env.HOME }}/.dotnet" >> $GITHUB_ENV
          echo "$HOME/.dotnet" >> $GITHUB_PATH
          echo "$HOME/.dotnet/tools" >> $GITHUB_PATH
=======
          # Rendre disponibles pour TOUTES les étapes suivantes
          echo "DOTNET_ROOT=$DOTNET_DIR" >> "$GITHUB_ENV"
          echo "$DOTNET_DIR" >> "$GITHUB_PATH"
          echo "$DOTNET_DIR/tools" >> "$GITHUB_PATH"
>>>>>>> 96936171

      - name: Verify dotnet availability
        shell: bash
        run: |
          ls -la "$HOME/.dotnet" || true
          command -v dotnet || true
          dotnet --info

      - name: Restore
        run: dotnet restore

      - name: Build
        run: dotnet build -c Release --no-restore

      - name: Test (.NET) -> TRX
        run: |
          rm -rf test-results/dotnet
          mkdir -p test-results/dotnet
          dotnet test -c Release --no-build \
            --logger "trx;LogFileName=tests.trx" \
            --results-directory "test-results/dotnet" \
            --collect:"XPlat Code Coverage"

      - name: Installer ReportGenerator
        run: dotnet tool install -g dotnet-reportgenerator-globaltool

      - name: Ajouter .dotnet/tools au PATH
        run: echo "$HOME/.dotnet/tools" >> "$GITHUB_PATH"

      - name: Générer la couverture .NET
        shell: bash
        run: |
          set -euo pipefail
          report_root="test-results/dotnet"
          coverage_glob="$report_root/**/coverage.cobertura.xml"
          if ! compgen -G "$coverage_glob" > /dev/null; then
            echo "Aucun fichier de couverture Cobertura trouvé dans $report_root" >&2
            exit 1
          fi
          mkdir -p "$report_root/coverage-report"
<<<<<<< HEAD

=======
>>>>>>> 96936171
          dotnet tool run reportgenerator \
            "-reports:$coverage_glob" \
            "-targetdir:$report_root/coverage-report" \
            "-reporttypes:HtmlInline;Cobertura"

      - name: Publier la couverture .NET
        if: always()
        uses: actions/upload-artifact@v4
        with:
          name: dotnet-coverage
          path: test-results/dotnet/coverage-report/**

      - name: Setup Node
        uses: actions/setup-node@v4
        with:
          node-version: '20'
          cache: 'npm'
          cache-dependency-path: src/inventory-web/package-lock.json

      - name: Install web dependencies
        working-directory: src/inventory-web
        run: npm ci

      - name: Run web tests (+ coverage)
        working-directory: src/inventory-web
        run: |
          npm test -- --coverage
          if [ -d coverage ]; then
            mkdir -p "$GITHUB_WORKSPACE/test-results/web"
            cp -R coverage "$GITHUB_WORKSPACE/test-results/web/"
          fi

      - name: Upload test artifacts
        if: always()
        uses: actions/upload-artifact@v4
        with:
          name: ci-test-results
          path: |
            test-results/dotnet/**/*.trx
            test-results/web/**

  e2e-web:
    runs-on: ubuntu-latest
    container:
      image: mcr.microsoft.com/playwright:v1.49.1-jammy
      options: --user root
    needs: build-and-test
    steps:
      - name: Pre-checkout clean (no sudo; use Docker if available)
        if: runner.os == 'Linux'
        shell: bash
        run: |
          set -e
          echo "Workspace: $GITHUB_WORKSPACE"
          if command -v docker >/dev/null 2>&1; then
            echo "Cleaning with Docker (root in container)…"
            docker run --rm -v "$GITHUB_WORKSPACE":/ws alpine:3.20 sh -lc '
              set -e
              # Supprimer tout, y compris fichiers cachés (sauf . et ..)
              rm -rf /ws/* /ws/.[!.]* /ws/..?* 2>/dev/null || true
            '
          else
            echo "Docker non disponible; tentative en user-space…"
            rm -rf "$GITHUB_WORKSPACE"/* "$GITHUB_WORKSPACE"/.[!.]* "$GITHUB_WORKSPACE"/..?* 2>/dev/null || true
          fi
          echo "Pre-checkout clean terminé."

      - uses: actions/checkout@v4

      - name: Setup Node
        uses: actions/setup-node@v4
        with:
          node-version: '20'
          cache: 'npm'
          cache-dependency-path: src/inventory-web/package-lock.json

      - name: Installer les dépendances web
        working-directory: src/inventory-web
        run: npm ci

      - name: Installer les dépendances OS pour Playwright (Linux uniquement)
        if: runner.os == 'Linux'
        env:
          DEBIAN_FRONTEND: noninteractive
        working-directory: src/inventory-web
        run: |
          apt-get update
          npx playwright install-deps chromium

      - name: Installer Playwright (navigateurs)
        working-directory: src/inventory-web
        run: npx playwright install chromium

      - name: Build web
        working-directory: src/inventory-web
        run: npm run build

      - name: Exécuter les tests e2e
        working-directory: src/inventory-web
        run: npx playwright test

      - name: Artefacts Playwright
        if: always()
        uses: actions/upload-artifact@v4
        with:
          name: playwright-artifacts
          path: src/inventory-web/playwright-report/**

      - name: Restore host ownership after container job (no sudo)
        if: runner.os == 'Linux' && always()
        shell: bash
        run: |
          if command -v docker >/dev/null 2>&1; then
            HOST_UID=$(stat -c "%u" "$GITHUB_WORKSPACE")
            HOST_GID=$(stat -c "%g" "$GITHUB_WORKSPACE")
            echo "Restoring ownership to ${HOST_UID}:${HOST_GID} via Docker…"
            docker run --rm -e HOST_UID -e HOST_GID -v "$GITHUB_WORKSPACE":/ws alpine:3.20 sh -lc '
              chown -R "${HOST_UID}:${HOST_GID}" /ws 2>/dev/null || true
            '
          else
            echo "Docker non dispo; skip chown."
          fi<|MERGE_RESOLUTION|>--- conflicted
+++ resolved
@@ -45,13 +45,6 @@
 
       - name: Install .NET 8 SDK (user-space in $HOME/.dotnet)
         shell: bash
-<<<<<<< HEAD
-        env:
-          DOTNET_DIR: ${{ env.HOME }}/.dotnet
-          DOTNET_CLI_TELEMETRY_OPTOUT: 1
-          DOTNET_MULTILEVEL_LOOKUP: 0
-=======
->>>>>>> 96936171
         run: |
           set -euo pipefail
           DOTNET_DIR="$HOME/.dotnet"
@@ -70,19 +63,10 @@
           bash dotnet-install.sh --channel 8.0 --install-dir "$DOTNET_DIR" --no-path
           test -x "$DOTNET_DIR/dotnet" || (echo "dotnet binary missing in $DOTNET_DIR" && ls -la "$DOTNET_DIR" && exit 1)
 
-<<<<<<< HEAD
-      - name: Export DOTNET_ROOT and PATH for this job
-        shell: bash
-        run: |
-          echo "DOTNET_ROOT=${{ env.HOME }}/.dotnet" >> $GITHUB_ENV
-          echo "$HOME/.dotnet" >> $GITHUB_PATH
-          echo "$HOME/.dotnet/tools" >> $GITHUB_PATH
-=======
           # Rendre disponibles pour TOUTES les étapes suivantes
           echo "DOTNET_ROOT=$DOTNET_DIR" >> "$GITHUB_ENV"
           echo "$DOTNET_DIR" >> "$GITHUB_PATH"
           echo "$DOTNET_DIR/tools" >> "$GITHUB_PATH"
->>>>>>> 96936171
 
       - name: Verify dotnet availability
         shell: bash
@@ -123,10 +107,6 @@
             exit 1
           fi
           mkdir -p "$report_root/coverage-report"
-<<<<<<< HEAD
-
-=======
->>>>>>> 96936171
           dotnet tool run reportgenerator \
             "-reports:$coverage_glob" \
             "-targetdir:$report_root/coverage-report" \

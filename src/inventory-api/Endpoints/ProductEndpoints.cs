// Modifications : déplacement des endpoints produits depuis Program.cs avec mutualisation des helpers locaux.

using System;
using System.Collections.Generic;
using System.Collections.Immutable;
using System.Data;
using System.Globalization;
using System.IO;
using System.Linq;
using System.Text;
using System.Threading;
using CineBoutique.Inventory.Api.Infrastructure.Audit;
using CineBoutique.Inventory.Api.Infrastructure.Shops;
using CineBoutique.Inventory.Api.Infrastructure.Time;
using CineBoutique.Inventory.Api.Models;
using CineBoutique.Inventory.Api.Services.Products;
using CineBoutique.Inventory.Infrastructure.Database;
using CineBoutique.Inventory.Infrastructure.Locks;
using Dapper;
using FluentValidation.Results;
using CsvHelper;
using CsvHelper.Configuration;
using Npgsql;
using Microsoft.AspNetCore.Http;
using Microsoft.Extensions.DependencyInjection;
using Microsoft.Extensions.Logging;
using Microsoft.OpenApi.Any;
using Microsoft.OpenApi.Models;

namespace CineBoutique.Inventory.Api.Endpoints;

internal static class ProductEndpoints
{
    private const string LowerSkuConstraintName = "UX_Product_Shop_LowerSku";
    private sealed class ProductLookupLogger
    {
    }

    public static IEndpointRouteBuilder MapProductEndpoints(this IEndpointRouteBuilder app)
    {
        ArgumentNullException.ThrowIfNull(app);

        MapCreateProductEndpoint(app);
        MapSearchProductsEndpoint(app);
        MapSuggestProductsEndpoint(app);
        MapGetProductEndpoint(app);
        MapUpdateProductEndpoints(app);
        MapImportProductsEndpoint(app);
        MapShopScopedProductEndpoints(app);

        app.MapGet("/api/products/{sku}/details", async (
            string sku,
            System.Data.IDbConnection connection,
            IShopResolver shopResolver,
            HttpContext httpContext,
            System.Threading.CancellationToken ct) =>
        {
            await EndpointUtilities.EnsureConnectionOpenAsync(connection, ct).ConfigureAwait(false);
            var legacyShopId = await ResolveLegacyShopIdAsync(connection, shopResolver, httpContext, ct)
                .ConfigureAwait(false);
            const string sql = @"
      SELECT p.""Sku"", p.""Ean"", p.""Name"",
             pg.""Label"" AS ""Group"", pgp.""Label"" AS ""SubGroup"",
             p.""Attributes""
      FROM ""Product"" p
      LEFT JOIN ""ProductGroup"" pg  ON pg.""Id""  = p.""GroupId""
      LEFT JOIN ""ProductGroup"" pgp ON pgp.""Id"" = pg.""ParentId""
      WHERE p.""Sku"" = @sku AND p.""ShopId"" = @ShopId
      LIMIT 1;";
            var row = await connection.QueryFirstOrDefaultAsync(
              new Dapper.CommandDefinition(sql, new { sku, ShopId = legacyShopId }, cancellationToken: ct));
            return row is null ? Results.NotFound() : Results.Ok(row);
        })
        .WithMetadata(new Microsoft.AspNetCore.Authorization.AllowAnonymousAttribute());

        // --- GET /api/products/count ---
        app.MapGet("/api/products/count", async (
            System.Data.IDbConnection connection,
            IShopResolver shopResolver,
            HttpContext httpContext,
            System.Threading.CancellationToken cancellationToken) =>
        {
            await EndpointUtilities.EnsureConnectionOpenAsync(connection, cancellationToken).ConfigureAwait(false);
            var legacyShopId = await ResolveLegacyShopIdAsync(connection, shopResolver, httpContext, cancellationToken)
                .ConfigureAwait(false);

            const string sql = @"SELECT COUNT(*) FROM ""Product"" WHERE ""ShopId"" = @ShopId;";
            var total = await connection.ExecuteScalarAsync<long>(
                new Dapper.CommandDefinition(sql, new { ShopId = legacyShopId }, cancellationToken: cancellationToken)
            ).ConfigureAwait(false);

            return Results.Ok(new { total });
        })
        .WithMetadata(new Microsoft.AspNetCore.Authorization.AllowAnonymousAttribute());

        return app;
    }

    private static void MapUpdateProductEndpoints(IEndpointRouteBuilder app)
    {
        // --- MAJ par SKU ---

        var updateBySku = async (
            string code,
            CreateProductRequest request,
            IDbConnection connection,
            IShopResolver shopResolver,
            IAuditLogger auditLogger,
            IClock clock,
            HttpContext httpContext,
            CancellationToken cancellationToken) =>
        {
            var sku = code;
            if (string.IsNullOrWhiteSpace(sku))
            {
                await LogProductUpdateAttemptAsync(clock, auditLogger, httpContext, "(SKU vide)", "sans sku", "products.update.invalid", cancellationToken).ConfigureAwait(false);
                return Results.BadRequest(new { message = "Le SKU (dans l'URL) est requis." });
            }

            if (request is null)
            {
                await LogProductUpdateAttemptAsync(clock, auditLogger, httpContext, sku, "corps null", "products.update.invalid", cancellationToken).ConfigureAwait(false);
                return Results.BadRequest(new { message = "Le corps de la requête est requis." });
            }

            var sanitizedSku = sku.Trim();
            var sanitizedName = request.Name?.Trim();
            var sanitizedEan = string.IsNullOrWhiteSpace(request.Ean) ? null : request.Ean.Trim();
            var sanitizedCodeDigits = CodeDigitsSanitizer.Build(sanitizedEan);

            if (string.IsNullOrWhiteSpace(sanitizedName))
            {
                await LogProductUpdateAttemptAsync(clock, auditLogger, httpContext, sanitizedSku, "sans nom", "products.update.invalid", cancellationToken).ConfigureAwait(false);
                return Results.BadRequest(new { message = "Le nom du produit est requis." });
            }

            if (sanitizedName.Length > 256)
            {
                await LogProductUpdateAttemptAsync(clock, auditLogger, httpContext, sanitizedSku, "nom trop long", "products.update.invalid", cancellationToken).ConfigureAwait(false);
                return Results.BadRequest(new { message = "Le nom du produit ne peut pas dépasser 256 caractères." });
            }

            if (sanitizedEan is { Length: > 0 } && (sanitizedEan.Length is < 8 or > 13 || !sanitizedEan.All(char.IsDigit)))
            {
                await LogProductUpdateAttemptAsync(clock, auditLogger, httpContext, sanitizedSku, "EAN invalide", "products.update.invalid", cancellationToken).ConfigureAwait(false);
                return Results.BadRequest(new { message = "L'EAN doit contenir entre 8 et 13 chiffres." });
            }

            await EndpointUtilities.EnsureConnectionOpenAsync(connection, cancellationToken).ConfigureAwait(false);
            var legacyShopId = await ResolveLegacyShopIdAsync(connection, shopResolver, httpContext, cancellationToken)
                .ConfigureAwait(false);

            // Récupère le produit par SKU (case-insensitive)
            const string fetchSql = @"SELECT ""Id"", ""Sku"", ""Name"", ""Ean""
                                  FROM ""Product""
                                  WHERE LOWER(""Sku"") = LOWER(@Sku)
                                    AND ""ShopId"" = @ShopId
                                  LIMIT 1;";
            var existing = await connection.QueryFirstOrDefaultAsync<ProductDto>(
                new CommandDefinition(fetchSql, new { Sku = sanitizedSku, ShopId = legacyShopId }, cancellationToken: cancellationToken)).ConfigureAwait(false);

            if (existing is null)
            {
                await LogProductUpdateAttemptAsync(clock, auditLogger, httpContext, sanitizedSku, "inexistant", "products.update.notfound", cancellationToken).ConfigureAwait(false);
                return Results.NotFound(new { message = $"Aucun produit avec le SKU '{sanitizedSku}'." });
            }

            const string updateSql = @"UPDATE ""Product""
                                   SET ""Name"" = @Name, ""Ean"" = @Ean, ""CodeDigits"" = @CodeDigits
                                   WHERE ""Id"" = @Id
                                   RETURNING ""Id"", ""Sku"", ""Name"", ""Ean"";";
            try
            {
                var updated = await connection.QuerySingleAsync<ProductDto>(
                    new CommandDefinition(updateSql, new { Id = existing.Id, Name = sanitizedName, Ean = sanitizedEan, CodeDigits = sanitizedCodeDigits }, cancellationToken: cancellationToken)).ConfigureAwait(false);

                return Results.Ok(updated);
            }
            catch (PostgresException ex) when (ex.SqlState == PostgresErrorCodes.UniqueViolation)
            {
                if (string.Equals(ex.ConstraintName, LowerSkuConstraintName, StringComparison.Ordinal))
                {
                    await LogProductUpdateAttemptAsync(clock, auditLogger, httpContext, sanitizedSku, "SKU déjà utilisé", "products.update.conflict", cancellationToken).ConfigureAwait(false);
                    return Results.Conflict(new { message = "Ce SKU est déjà utilisé." });
                }

                throw;
            }
        };

        app.MapPost("/api/products/{code}", updateBySku)
           .WithName("UpdateProductBySkuPost")
           .WithTags("Produits")
           .Produces<ProductDto>(StatusCodes.Status200OK)
           .Produces(StatusCodes.Status400BadRequest)
           .Produces(StatusCodes.Status404NotFound)
           .Produces(StatusCodes.Status409Conflict)
           .WithOpenApi(op =>
           {
               op.Summary = "Met à jour un produit par SKU (POST compat).";
               op.Description = "Modifie le nom et/ou l'EAN du produit identifié par son SKU.";
               return op;
           });

        app.MapPut("/api/products/{code}", updateBySku)
           .WithName("UpdateProductBySku")
           .WithTags("Produits")
           .Produces<ProductDto>(StatusCodes.Status200OK)
           .Produces(StatusCodes.Status400BadRequest)
           .Produces(StatusCodes.Status404NotFound)
           .Produces(StatusCodes.Status409Conflict);

        // --- MAJ par Id (GUID) ---

        var updateById = async (
            Guid id,
            CreateProductRequest request,
            IDbConnection connection,
            IShopResolver shopResolver,
            IAuditLogger auditLogger,
            IClock clock,
            HttpContext httpContext,
            CancellationToken cancellationToken) =>
        {
            if (request is null)
            {
                await LogProductUpdateAttemptAsync(clock, auditLogger, httpContext, id.ToString("D"), "corps null", "products.update.invalid", cancellationToken).ConfigureAwait(false);
                return Results.BadRequest(new { message = "Le corps de la requête est requis." });
            }

            var sanitizedName = request.Name?.Trim();
            var sanitizedEan = string.IsNullOrWhiteSpace(request.Ean) ? null : request.Ean.Trim();
            var sanitizedCodeDigits = CodeDigitsSanitizer.Build(sanitizedEan);

            if (string.IsNullOrWhiteSpace(sanitizedName))
            {
                await LogProductUpdateAttemptAsync(clock, auditLogger, httpContext, id.ToString("D"), "sans nom", "products.update.invalid", cancellationToken).ConfigureAwait(false);
                return Results.BadRequest(new { message = "Le nom du produit est requis." });
            }

            if (sanitizedName.Length > 256)
            {
                await LogProductUpdateAttemptAsync(clock, auditLogger, httpContext, id.ToString("D"), "nom trop long", "products.update.invalid", cancellationToken).ConfigureAwait(false);
                return Results.BadRequest(new { message = "Le nom du produit ne peut pas dépasser 256 caractères." });
            }

            if (sanitizedEan is { Length: > 0 } && (sanitizedEan.Length is < 8 or > 13 || !sanitizedEan.All(char.IsDigit)))
            {
                await LogProductUpdateAttemptAsync(clock, auditLogger, httpContext, id.ToString("D"), "EAN invalide", "products.update.invalid", cancellationToken).ConfigureAwait(false);
                return Results.BadRequest(new { message = "L'EAN doit contenir entre 8 et 13 chiffres." });
            }

            await EndpointUtilities.EnsureConnectionOpenAsync(connection, cancellationToken).ConfigureAwait(false);
            var legacyShopId = await ResolveLegacyShopIdAsync(connection, shopResolver, httpContext, cancellationToken)
                .ConfigureAwait(false);

            // Vérifie l'existence
            const string existsSql = @"SELECT ""Id"", ""Sku"", ""Name"", ""Ean""
                                   FROM ""Product"" WHERE ""Id"" = @Id AND ""ShopId"" = @ShopId LIMIT 1;";
            var existing = await connection.QueryFirstOrDefaultAsync<ProductDto>(
                new CommandDefinition(existsSql, new { Id = id, ShopId = legacyShopId }, cancellationToken: cancellationToken)).ConfigureAwait(false);

            if (existing is null)
            {
                await LogProductUpdateAttemptAsync(clock, auditLogger, httpContext, id.ToString("D"), "inexistant", "products.update.notfound", cancellationToken).ConfigureAwait(false);
                return Results.NotFound(new { message = $"Aucun produit avec l'Id '{id.ToString("D")}'." });
            }

            const string updateSql = @"UPDATE ""Product""
                                   SET ""Name"" = @Name, ""Ean"" = @Ean, ""CodeDigits"" = @CodeDigits
                                   WHERE ""Id"" = @Id
                                   RETURNING ""Id"", ""Sku"", ""Name"", ""Ean"";";
            try
            {
                var updated = await connection.QuerySingleAsync<ProductDto>(
                    new CommandDefinition(updateSql, new { Id = id, Name = sanitizedName, Ean = sanitizedEan, CodeDigits = sanitizedCodeDigits }, cancellationToken: cancellationToken)).ConfigureAwait(false);

                return Results.Ok(updated);
            }
            catch (PostgresException ex) when (ex.SqlState == PostgresErrorCodes.UniqueViolation)
            {
<<<<<<< HEAD
=======
                if (string.Equals(ex.ConstraintName, EanNotNullConstraintName, StringComparison.Ordinal))
                {
                    await LogProductUpdateAttemptAsync(clock, auditLogger, httpContext, id.ToString("D"), $"EAN déjà utilisé ({sanitizedEan})", "products.update.conflict", cancellationToken).ConfigureAwait(false);
                    return Results.Conflict(new { message = "Cet EAN est déjà utilisé." });
                }

>>>>>>> 81f4f176
                if (string.Equals(ex.ConstraintName, LowerSkuConstraintName, StringComparison.Ordinal))
                {
                    await LogProductUpdateAttemptAsync(clock, auditLogger, httpContext, id.ToString("D"), "SKU déjà utilisé", "products.update.conflict", cancellationToken).ConfigureAwait(false);
                    return Results.Conflict(new { message = "Ce SKU est déjà utilisé." });
                }

                throw;
            }
        };

        app.MapPost("/api/products/by-id/{id:guid}", updateById)
           .WithName("UpdateProductByIdPost")
           .WithTags("Produits")
           .Produces<ProductDto>(StatusCodes.Status200OK)
           .Produces(StatusCodes.Status400BadRequest)
           .Produces(StatusCodes.Status404NotFound)
           .Produces(StatusCodes.Status409Conflict);

        app.MapPut("/api/products/by-id/{id:guid}", updateById)
           .WithName("UpdateProductById")
           .WithTags("Produits")
           .Produces<ProductDto>(StatusCodes.Status200OK)
           .Produces(StatusCodes.Status400BadRequest)
           .Produces(StatusCodes.Status404NotFound)
           .Produces(StatusCodes.Status409Conflict);
    }


    private static void MapCreateProductEndpoint(IEndpointRouteBuilder app)
    {
        app.MapPost("/api/products", async (
            CreateProductRequest request,
            IDbConnection connection,
            IShopResolver shopResolver,
            IAuditLogger auditLogger,
            IClock clock,
            HttpContext httpContext,
            CancellationToken cancellationToken) =>
        {
            if (request is null)
            {
                return Results.BadRequest(new { message = "Le corps de la requête est requis." });
            }

            var sanitizedSku = request.Sku?.Trim();
            var sanitizedName = request.Name?.Trim();
            var sanitizedEan = string.IsNullOrWhiteSpace(request.Ean) ? null : request.Ean.Trim();
            var sanitizedCodeDigits = CodeDigitsSanitizer.Build(sanitizedEan);

            if (string.IsNullOrWhiteSpace(sanitizedSku))
            {
                await LogProductCreationAttemptAsync(clock, auditLogger, httpContext, "sans SKU", "products.create.invalid", cancellationToken).ConfigureAwait(false);
                return Results.BadRequest(new { message = "Le SKU est requis." });
            }

            if (sanitizedSku.Length > 32)
            {
                await LogProductCreationAttemptAsync(clock, auditLogger, httpContext, "avec un SKU trop long", "products.create.invalid", cancellationToken).ConfigureAwait(false);
                return Results.BadRequest(new { message = "Le SKU ne peut pas dépasser 32 caractères." });
            }

            if (string.IsNullOrWhiteSpace(sanitizedName))
            {
                await LogProductCreationAttemptAsync(clock, auditLogger, httpContext, "sans nom", "products.create.invalid", cancellationToken).ConfigureAwait(false);
                return Results.BadRequest(new { message = "Le nom du produit est requis." });
            }

            if (sanitizedName.Length > 256)
            {
                await LogProductCreationAttemptAsync(clock, auditLogger, httpContext, "avec un nom trop long", "products.create.invalid", cancellationToken).ConfigureAwait(false);
                return Results.BadRequest(new { message = "Le nom du produit ne peut pas dépasser 256 caractères." });
            }

            if (sanitizedEan is { Length: > 0 } && (sanitizedEan.Length is < 8 or > 13 || !sanitizedEan.All(char.IsDigit)))
            {
                await LogProductCreationAttemptAsync(clock, auditLogger, httpContext, "avec un EAN invalide", "products.create.invalid", cancellationToken).ConfigureAwait(false);
                return Results.BadRequest(new { message = "L'EAN doit contenir entre 8 et 13 chiffres." });
            }

            await EndpointUtilities.EnsureConnectionOpenAsync(connection, cancellationToken).ConfigureAwait(false);
            var legacyShopId = await ResolveLegacyShopIdAsync(connection, shopResolver, httpContext, cancellationToken)
                .ConfigureAwait(false);

            const string insertSql = @"INSERT INTO ""Product"" (""Id"", ""ShopId"", ""Sku"", ""Name"", ""Ean"", ""CodeDigits"", ""CreatedAtUtc"")
VALUES (@Id, @ShopId, @Sku, @Name, @Ean, @CodeDigits, @CreatedAtUtc)
ON CONFLICT (""ShopId"", LOWER(""Sku"")) DO NOTHING
RETURNING ""Id"", ""Sku"", ""Name"", ""Ean"";";

            var now = clock.UtcNow;
            try
            {
                var createdProduct = await connection.QuerySingleOrDefaultAsync<ProductDto>(
                    new CommandDefinition(
                        insertSql,
                        new
                        {
                            Id = Guid.NewGuid(),
                            ShopId = legacyShopId,
                            Sku = sanitizedSku,
                            Name = sanitizedName,
                            Ean = sanitizedEan,
                            CodeDigits = sanitizedCodeDigits,
                            CreatedAtUtc = now
                        },
                        cancellationToken: cancellationToken)).ConfigureAwait(false);

                if (createdProduct is null)
                {
                    await LogProductCreationAttemptAsync(clock, auditLogger, httpContext, $"avec un SKU déjà utilisé ({sanitizedSku})", "products.create.conflict", cancellationToken).ConfigureAwait(false);
                    return Results.Conflict(new { message = "Ce SKU est déjà utilisé." });
                }

                var location = $"/api/products/{Uri.EscapeDataString(createdProduct.Sku)}";
                return Results.Created(location, createdProduct);
            }
            catch (PostgresException ex) when (ex.SqlState == PostgresErrorCodes.UniqueViolation)
            {
                if (string.Equals(ex.ConstraintName, LowerSkuConstraintName, StringComparison.Ordinal))
                {
                    await LogProductCreationAttemptAsync(clock, auditLogger, httpContext, $"avec un SKU déjà utilisé ({sanitizedSku})", "products.create.conflict", cancellationToken).ConfigureAwait(false);
                    return Results.Conflict(new { message = "Ce SKU est déjà utilisé." });
                }

                throw;
            }
        })
        .WithName("CreateProduct")
        .WithTags("Produits")
        .Produces<ProductDto>(StatusCodes.Status201Created)
        .Produces(StatusCodes.Status400BadRequest)
        .Produces(StatusCodes.Status409Conflict)
        .WithOpenApi(op =>
        {
            op.Summary = "Crée un nouveau produit.";
            op.Description = "Permet l'ajout manuel d'un produit en spécifiant son SKU, son nom et éventuellement un code EAN.";
            return op;
        });
    }

    private static void MapImportProductsEndpoint(IEndpointRouteBuilder app)
    {
        app.MapPost("/api/products/import", async (
                Microsoft.AspNetCore.Http.HttpRequest request,
                System.Data.IDbConnection connection,
                IShopResolver shopResolver,
                IImportLockService importLockService,
                string? dryRun,
                Microsoft.Extensions.Options.IOptions<CineBoutique.Inventory.Api.Configuration.AppSettingsOptions> appSettings,
                System.Threading.CancellationToken cancellationToken) =>
            {
                if (appSettings?.Value?.MultiShopCatalogues == true)
                {
                    return Results.BadRequest(new { reason = "GLOBAL_IMPORT_DISABLED" });
                }

                await EndpointUtilities.EnsureConnectionOpenAsync(connection, cancellationToken).ConfigureAwait(false);

                var httpContext = request.HttpContext
                    ?? throw new InvalidOperationException("HttpContext requis pour déterminer la boutique.");

                var legacyShopId = await ResolveLegacyShopIdAsync(connection, shopResolver, httpContext, cancellationToken)
                    .ConfigureAwait(false);

                var lockHandle = await importLockService.TryAcquireGlobalAsync(cancellationToken).ConfigureAwait(false);
                if (lockHandle is null)
                {
                    return Results.Json(new { reason = "import_in_progress" }, statusCode: StatusCodes.Status423Locked);
                }

                await using (lockHandle)
                {
                    return await RunProductImportAsync(
                            request,
                            connection,
                            dryRun,
                            legacyShopId,
                            bypassShopAdminCheck: true,
                            cancellationToken)
                        .ConfigureAwait(false);
                }
            })
           .RequireAuthorization();
    }

    private static IResult BuildImportSuccessResult(
        ProductImportResponse response,
        bool isDryRun,
        HashSet<string> unknown)
    {
        if (!isDryRun)
        {
            return Results.Ok(response);
        }

        var orderedUnknown = unknown
            .OrderBy(static s => s, StringComparer.OrdinalIgnoreCase)
            .ToArray();

        var payload = new
        {
            response.Total,
            response.Inserted,
            response.Updated,
            response.WouldInsert,
            response.ErrorCount,
            response.DryRun,
            response.Skipped,
            response.Errors,
            response.UnknownColumns,
            response.ProposedGroups,
            unknownColumns = orderedUnknown
        };

        return Results.Ok(payload);
    }


    private static void MapShopScopedProductEndpoints(IEndpointRouteBuilder app)
    {
        app.MapPost("/api/shops/{shopId:guid}/products/import", async (
                Guid shopId,
                HttpRequest request,
                IDbConnection connection,
                IImportLockService importLockService,
                string? dryRun,
                CancellationToken cancellationToken) =>
            {
                var lockHandle = await importLockService.TryAcquireForShopAsync(shopId, cancellationToken).ConfigureAwait(false);
                if (lockHandle is null)
                {
                    return Results.Json(new { reason = "import_in_progress" }, statusCode: StatusCodes.Status423Locked);
                }

                await using (lockHandle)
                {
                    return await RunProductImportAsync(request, connection, dryRun, shopId, bypassShopAdminCheck: false, cancellationToken).ConfigureAwait(false);
                }
            })
           .RequireAuthorization();

        app.MapGet("/api/shops/{shopId:guid}/products", async (
                Guid shopId,
                int? page,
                int? pageSize,
                string? q,
                string? sortBy,
                string? sortDir,
                IDbConnection connection,
                HttpContext httpContext,
                CancellationToken cancellationToken) =>
            {
                if (!IsShopAdmin(httpContext, shopId))
                {
                    return Results.StatusCode(StatusCodes.Status403Forbidden);
                }

                var currentPage = page.GetValueOrDefault(1);
                if (currentPage < 1)
                {
                    currentPage = 1;
                }

                var effectivePageSize = pageSize.GetValueOrDefault(50);
                if (effectivePageSize < 1)
                {
                    effectivePageSize = 1;
                }
                else if (effectivePageSize > 200)
                {
                    effectivePageSize = 200;
                }

                var offset = (currentPage - 1) * effectivePageSize;
                var sanitizedQuery = string.IsNullOrWhiteSpace(q) ? null : q.Trim();

                var normalizedSortBy = sortBy?.Trim().ToLowerInvariant();
                var responseSortBy = normalizedSortBy is "ean" or "name" or "descr" or "digits"
                    ? normalizedSortBy
                    : "sku";

                var responseSortDir = string.Equals(sortDir, "desc", StringComparison.OrdinalIgnoreCase) ? "desc" : "asc";
                var sortDirectionSql = responseSortDir.Equals("desc", StringComparison.Ordinal) ? "DESC" : "ASC";

                await EndpointUtilities.EnsureConnectionOpenAsync(connection, cancellationToken).ConfigureAwait(false);

                const string whereClause = """
WHERE "ShopId" = @ShopId
  AND (
    @Filter IS NULL OR @Filter='' OR
    COALESCE("Sku",'') ILIKE '%'||@Filter||'%' OR
    COALESCE("Ean",'') ILIKE '%'||@Filter||'%' OR
    COALESCE("CodeDigits",'') ILIKE '%'||@Filter||'%' OR
    COALESCE("Description",'') ILIKE '%'||@Filter||'%' OR
    COALESCE("Name",'') ILIKE '%'||@Filter||'%'
  )
""";

                var countSql = $"""
SELECT COUNT(*)
FROM "Product"
{whereClause};
""";

                var total = await connection.ExecuteScalarAsync<long>(
                        new CommandDefinition(
                            countSql,
                            new
                            {
                                ShopId = shopId,
                                Filter = sanitizedQuery
                            },
                            cancellationToken: cancellationToken))
                    .ConfigureAwait(false);

                var dataSql = $"""
SELECT "Id", "Sku", "Name", "Ean", "Description", "CodeDigits"
FROM "Product"
{whereClause}
ORDER BY
  CASE WHEN @SortBy='ean' THEN "Ean"
       WHEN @SortBy='name' THEN "Name"
       WHEN @SortBy='descr' THEN "Description"
       WHEN @SortBy='digits' THEN "CodeDigits"
       ELSE "Sku" END {sortDirectionSql},
  "Sku" ASC
LIMIT @Limit OFFSET @Offset;
""";

                var items = (await connection.QueryAsync<ShopProductListItemDto>(
                        new CommandDefinition(
                            dataSql,
                            new
                            {
                                ShopId = shopId,
                                Filter = sanitizedQuery,
                                SortBy = responseSortBy,
                                Offset = offset,
                                Limit = effectivePageSize
                            },
                            cancellationToken: cancellationToken))
                    .ConfigureAwait(false))
                    .ToList();

                var totalPages = total == 0 ? 0 : (int)Math.Ceiling(total / (double)effectivePageSize);

                var payload = new ShopProductListResponse
                {
                    Items = items,
                    Page = currentPage,
                    PageSize = effectivePageSize,
                    Total = total,
                    TotalPages = totalPages,
                    SortBy = responseSortBy,
                    SortDir = responseSortDir,
                    Q = sanitizedQuery
                };

                return Results.Ok(payload);
            })
           .RequireAuthorization();

        app.MapGet("/api/shops/{shopId:guid}/products/count", async (
                Guid shopId,
                IDbConnection connection,
                HttpContext httpContext,
                CancellationToken cancellationToken) =>
            {
                if (!IsShopAdmin(httpContext, shopId))
                {
                    return Results.StatusCode(StatusCodes.Status403Forbidden);
                }

                await EndpointUtilities.EnsureConnectionOpenAsync(connection, cancellationToken).ConfigureAwait(false);

                const string countSql = "SELECT COUNT(*) FROM \"Product\" WHERE \"ShopId\" = @ShopId;";
                var count = await connection.ExecuteScalarAsync<long>(
                    new CommandDefinition(countSql, new { ShopId = shopId }, cancellationToken: cancellationToken)).ConfigureAwait(false);

                const string catalogSql = "SELECT EXISTS (SELECT 1 FROM \"ProductImportHistory\" WHERE \"ShopId\" = @ShopId);";
                var hasCatalog = await connection.ExecuteScalarAsync<bool>(
                    new CommandDefinition(catalogSql, new { ShopId = shopId }, cancellationToken: cancellationToken)).ConfigureAwait(false);

                return Results.Ok(new { count, hasCatalog });
            })
           .RequireAuthorization();
    }



    private static async Task<IResult> RunProductImportAsync(
        HttpRequest request,
        IDbConnection connection,
        string? dryRun,
        Guid shopId,
        bool bypassShopAdminCheck,
        CancellationToken cancellationToken)
    {
        // Logger local via DI (pas d’injection en signature)
        var services = request.HttpContext.RequestServices;
        var loggerFactory = (Microsoft.Extensions.Logging.ILoggerFactory)
            services.GetService(typeof(Microsoft.Extensions.Logging.ILoggerFactory))!;
        var log = loggerFactory?.CreateLogger("InventoryApi.ProductImport")
                  ?? Microsoft.Extensions.Logging.Abstractions.NullLogger.Instance;

        // Parsing robuste du paramètre dryRun
        bool isDryRun;
        if (string.IsNullOrWhiteSpace(dryRun))
        {
            isDryRun = false;
        }
        else if (bool.TryParse(dryRun, out var b))
        {
            isDryRun = b;
        }
        else
        {
            // ✨ Contrat attendu par les tests : enveloppe Errors[] + UnknownColumns[]
            return Results.Json(new
            {
                Errors = new[]
                {
                    new {
                        Reason  = "INVALID_DRY_RUN",
                        Message = $"'{dryRun}' is not a valid boolean (expected 'true' or 'false').",
                        Field   = "dryRun"
                    }
                },
                UnknownColumns = Array.Empty<string>()
            }, statusCode: 400);
        }

        await EndpointUtilities.EnsureConnectionOpenAsync(connection, cancellationToken)
            .ConfigureAwait(false);

        var httpContext = request.HttpContext;

        if (httpContext is null)
        {
            return Results.Problem(statusCode: StatusCodes.Status500InternalServerError);
        }

        if (!bypassShopAdminCheck && !IsShopAdmin(httpContext, shopId))
        {
            return Results.StatusCode(StatusCodes.Status403Forbidden);
        }

        var importMode = await ResolveImportModeAsync(
                request,
                connection,
                shopId,
                bypassShopAdminCheck,
                cancellationToken)
            .ConfigureAwait(false);

        var importService = httpContext.RequestServices.GetRequiredService<IProductImportService>();
        const long maxCsvSizeBytes = 25L * 1024L * 1024L;

        if (request.ContentLength is { } contentLength && contentLength > maxCsvSizeBytes)
        {
            return Results.StatusCode(StatusCodes.Status413PayloadTooLarge);
        }

        static IResult BuildFailure(string reason) =>
            Results.BadRequest(ProductImportResponse.Failure(
                0,
                new[]
                {
                    new ProductImportError(0, reason)
                },
                ImmutableArray<string>.Empty,
                ImmutableArray<ProductImportGroupProposal>.Empty));

        Stream? ownedStream = null;
        Stream? nonDryBufferedStream = null;
        Stream streamToImport = request.Body;

        try
        {
            if (request.HasFormContentType)
            {
                var form = await request.ReadFormAsync(cancellationToken).ConfigureAwait(false);
                var file = form.Files.GetFile("file");

                if (file is null || file.Length == 0)
                {
                    return BuildFailure("MISSING_FILE");
                }

                if (file.Length > maxCsvSizeBytes)
                {
                    return Results.StatusCode(StatusCodes.Status413PayloadTooLarge);
                }

                ownedStream = file.OpenReadStream();
                streamToImport = ownedStream;
            }
            else if (!IsCsvContentType(request.ContentType))
            {
                return BuildFailure("UNSUPPORTED_CONTENT_TYPE");
            }
        }
        catch (IOException)
        {
            return Results.StatusCode(StatusCodes.Status413PayloadTooLarge);
        }
        catch (InvalidDataException)
        {
            return Results.StatusCode(StatusCodes.Status413PayloadTooLarge);
        }

        var username = EndpointUtilities.GetAuthenticatedUserName(httpContext);

        try
        {
            // Map d'équivalences d'entêtes → canonique (insensible à la casse)
            var synonyms = new Dictionary<string, string>(StringComparer.OrdinalIgnoreCase)
            {
                ["barcode_rfid"] = "ean",
                ["ean13"] = "ean",
                ["item"] = "sku",
                ["code"] = "sku",
                ["descr"] = "name",
                ["description"] = "name",
                ["sous_groupe"] = "sousGroupe",
                ["subgroup"] = "sousGroupe",
                ["groupe"] = "groupe"
            };

            // Colonnes "métier" reconnues (jeu canonique après normalisation)
            var known = new HashSet<string>(StringComparer.OrdinalIgnoreCase)
              { "sku", "ean", "name", "groupe", "sousGroupe" };

            // En non-dry, on s'assure que l'entête est bien lue
            if (!isDryRun)
            {
                Stream headerStream = streamToImport;
                MemoryStream? bufferedNonDryStream = null;
                if (!headerStream.CanSeek)
                {
                    bufferedNonDryStream = new MemoryStream();
                    await headerStream.CopyToAsync(bufferedNonDryStream, cancellationToken).ConfigureAwait(false);
                    bufferedNonDryStream.Position = 0;
                    streamToImport = bufferedNonDryStream;
                    headerStream = bufferedNonDryStream;

                    if (ownedStream is null)
                    {
                        ownedStream = bufferedNonDryStream;
                    }
                    else
                    {
                        nonDryBufferedStream = bufferedNonDryStream;
                    }
                }
                else
                {
                    headerStream.Seek(0, SeekOrigin.Begin);
                }

                using (var headerReader = new StreamReader(headerStream, Encoding.Latin1, detectEncodingFromByteOrderMarks: true, bufferSize: 1024, leaveOpen: true))
                {
                    var csvConfiguration = new CsvConfiguration(CultureInfo.InvariantCulture)
                    {
                        Delimiter = ";",
                        BadDataFound = null,
                        MissingFieldFound = null,
                        PrepareHeaderForMatch = args =>
                        {
                            var k = (args.Header ?? string.Empty).Trim();
                            return synonyms.TryGetValue(k, out var mapped) ? mapped : k;
                        }
                    };

                    using var csv = new CsvReader(headerReader, csvConfiguration);

                    try
                    {
                        if (csv.Context.Reader.HeaderRecord == null || csv.Context.Reader.HeaderRecord.Length == 0)
                        {
                            if (await csv.ReadAsync().ConfigureAwait(false))
                            {
                                csv.ReadHeader();
                            }
                        }
                    }
                    catch
                    {
                        // Tolérance : si l'entête est déjà chargée, on ignore.
                    }
                }

                if (streamToImport.CanSeek)
                {
                    streamToImport.Seek(0, SeekOrigin.Begin);
                }
            }

            if (isDryRun)
            {
                MemoryStream? bufferedStream = null;
                Stream inspectionStream;
                if (streamToImport.CanSeek)
                {
                    streamToImport.Seek(0, SeekOrigin.Begin);
                    inspectionStream = streamToImport;
                }
                else
                {
                    bufferedStream = new MemoryStream();
                    await streamToImport.CopyToAsync(bufferedStream, cancellationToken).ConfigureAwait(false);
                    bufferedStream.Position = 0;
                    inspectionStream = bufferedStream;
                }

                try
                {
                    using (var inspectionReader = new StreamReader(inspectionStream, Encoding.Latin1, detectEncodingFromByteOrderMarks: true, bufferSize: 1024, leaveOpen: true))
                    {
                        var csvConfiguration = new CsvConfiguration(CultureInfo.InvariantCulture)
                        {
                            Delimiter = ";",
                            BadDataFound = null,
                            MissingFieldFound = null,
                            PrepareHeaderForMatch = args =>
                            {
                                var k = (args.Header ?? string.Empty).Trim();
                                return synonyms.TryGetValue(k, out var mapped) ? mapped : k;
                            }
                        };

                        using var csv = new CsvReader(inspectionReader, csvConfiguration);

                        var unknown = new HashSet<string>(StringComparer.OrdinalIgnoreCase);

                        // Assure le chargement de l'entête si besoin
                        // (selon la config CsvHelper, ReadHeader peut être nécessaire)
                        try
                        {
                            // Si la lib/ton code lit déjà l'entête en amont, ce ReadHeader sera no-op
                            if (await csv.ReadAsync().ConfigureAwait(false))
                            {
                                csv.ReadHeader();
                            }
                        }
                        catch
                        {
                            /* on tolère l'absence d'entête */
                        }

                        var header = csv.Context.Reader.HeaderRecord;
                        if (header is { Length: > 0 })
                        {
                            foreach (var raw in header)
                            {
                                if (string.IsNullOrWhiteSpace(raw)) continue;
                                var k = synonyms.TryGetValue(raw, out var mapped) ? mapped : raw;
                                if (!known.Contains(k)) unknown.Add(k);
                            }
                        }

                        inspectionReader.DiscardBufferedData();
                        inspectionStream.Seek(0, SeekOrigin.Begin);

                        var dryRunCommand = new ProductImportCommand(inspectionStream, isDryRun, username, shopId, importMode);
                        var dryRunResult = await importService.ImportAsync(dryRunCommand, cancellationToken).ConfigureAwait(false);
                        unknown.UnionWith(dryRunResult.Response.UnknownColumns);

                        var response = new
                        {
                            dryRunResult.Response.Total,
                            dryRunResult.Response.Inserted,
                            dryRunResult.Response.Updated,
                            dryRunResult.Response.WouldInsert,
                            dryRunResult.Response.ErrorCount,
                            dryRunResult.Response.DryRun,
                            dryRunResult.Response.Skipped,
                            dryRunResult.Response.Errors,
                            dryRunResult.Response.ProposedGroups,
                            // conserve tes champs de preview existants si tu en as (compteurs, etc.)
                            unknownColumns = unknown.OrderBy(s => s, StringComparer.OrdinalIgnoreCase).ToArray()
                        };

                        return Results.Ok(response);
                    }
                }
                finally
                {
                    if (bufferedStream is not null)
                    {
                        await bufferedStream.DisposeAsync().ConfigureAwait(false);
                    }
                }
            }

            var unknownColumns = new HashSet<string>(StringComparer.OrdinalIgnoreCase);
            var command = new ProductImportCommand(streamToImport, isDryRun, username, shopId, importMode);
            var result = await importService.ImportAsync(command, cancellationToken).ConfigureAwait(false);
            unknownColumns.UnionWith(result.Response.UnknownColumns);

            switch (result.ResultType)
            {
                case ProductImportResultType.ValidationFailed:
                    return Results.BadRequest(result.Response);
                case ProductImportResultType.Skipped:
                    httpContext.Response.Headers["X-Import-Skipped"] = "true";
                    return Results.StatusCode(StatusCodes.Status204NoContent);
                default:
                    return BuildImportSuccessResult(result.Response, isDryRun, unknownColumns);
            }
        }
        catch (ProductImportInProgressException)
        {
            return Results.Json(new { reason = "import_in_progress" }, statusCode: StatusCodes.Status423Locked);
        }
        catch (ProductImportPayloadTooLargeException)
        {
            return Results.StatusCode(StatusCodes.Status413PayloadTooLarge);
        }
        finally
        {
            if (ownedStream is not null)
            {
                await ownedStream.DisposeAsync().ConfigureAwait(false);
            }

            if (nonDryBufferedStream is not null && !ReferenceEquals(nonDryBufferedStream, ownedStream))
            {
                await nonDryBufferedStream.DisposeAsync().ConfigureAwait(false);
            }
        }
                    
    }


    private static async Task<ProductImportMode> ResolveLegacyImportModeAsync(
        IDbConnection connection,
        Guid shopId,
        CancellationToken cancellationToken)
    {
        const string sql = "SELECT EXISTS (SELECT 1 FROM \"ProductImport\" WHERE \"ShopId\" = @ShopId);";

        try
        {
            var hasExistingImport = await connection.ExecuteScalarAsync<bool>(
                new CommandDefinition(sql, new { ShopId = shopId }, cancellationToken: cancellationToken))
                .ConfigureAwait(false);

            return hasExistingImport ? ProductImportMode.MergeWithExisting : ProductImportMode.ReplaceCatalogue;
        }
        catch (PostgresException ex) when (ex.SqlState == PostgresErrorCodes.UndefinedTable)
        {
            return ProductImportMode.ReplaceCatalogue;
        }
    }

    private static bool IsShopAdmin(HttpContext? context, Guid shopId)
    {
        if (context is null)
        {
            return false;
        }

        var user = context.User;
        if (user?.Identity?.IsAuthenticated == true)
        {
            if (user.IsInRole("Admin") || user.IsInRole("Administrator"))
            {
                return true;
            }

            if (user.Claims.Any(claim =>
                    string.Equals(claim.Type, "shop_admin", StringComparison.OrdinalIgnoreCase) &&
                    Guid.TryParse(claim.Value, out var claimShopId) && claimShopId == shopId))
            {
                return true;
            }

            if (user.Claims.Any(claim =>
                    string.Equals(claim.Type, "shop_id", StringComparison.OrdinalIgnoreCase) &&
                    Guid.TryParse(claim.Value, out var claimShopId) && claimShopId == shopId))
            {
                return true;
            }
        }

        if (context.Request.Headers.TryGetValue("X-Shop-Admin", out var adminHeaders))
        {
            foreach (var header in adminHeaders)
            {
                if (Guid.TryParse(header, out var parsed) && parsed == shopId)
                {
                    return true;
                }
            }
        }

        if (context.Request.Headers.TryGetValue("X-Shop-Id", out var shopHeaders))
        {
            foreach (var header in shopHeaders)
            {
                if (Guid.TryParse(header, out var parsed) && parsed == shopId)
                {
                    return true;
                }
            }
        }

        return false;
    }

    private static async Task<ProductImportMode> ResolveImportModeAsync(
        HttpRequest request,
        IDbConnection connection,
        Guid shopId,
        bool bypassShopAdminCheck,
        CancellationToken cancellationToken)
    {
        var isFlexRequested = IsFlexModeRequested(request);

        if (isFlexRequested)
        {
            return ProductImportMode.Flex;
        }

        if (bypassShopAdminCheck)
        {
            return await ResolveLegacyImportModeAsync(connection, shopId, cancellationToken)
                .ConfigureAwait(false);
        }

        return ProductImportMode.ReplaceCatalogue;
    }

    private static bool IsFlexModeRequested(HttpRequest request)
    {
        if (request.Query.TryGetValue("mode", out var queryValues)
            && queryValues.Any(value => string.Equals(value, "flex", StringComparison.OrdinalIgnoreCase)))
        {
            return true;
        }

        if (request.Headers.TryGetValue("X-Import-Mode", out var headerValues)
            && headerValues.Any(value => string.Equals(value, "flex", StringComparison.OrdinalIgnoreCase)))
        {
            return true;
        }

        return false;
    }

    private static void MapSuggestProductsEndpoint(IEndpointRouteBuilder app)
    {
        app.MapGet("/api/products/suggest", async (
            string q,
            int? limit,
            IDbConnection connection,
            CancellationToken cancellationToken) =>
        {
            q = (q ?? string.Empty).Trim();
            if (q.Length == 0) return Results.BadRequest("q is required");
            if (limit.HasValue && (limit.Value < 1 || limit.Value > 50))
                return Results.BadRequest("limit must be between 1 and 50");
            var top = Math.Clamp(limit ?? 8, 1, 50);

            // 🔑 Ouvrir la connexion AVANT toute requête (y compris fast-path)
            await EndpointUtilities.EnsureConnectionOpenAsync(connection, cancellationToken)
                .ConfigureAwait(false);

            // --- Fast-path douchette RFID/EAN ---
            var qRaw   = q;
            var qTight = System.Text.RegularExpressions.Regex.Replace(qRaw, @"[\s\-_]", "");

            if (qTight.Length >= 8)
            {
                const string fastSql = @"
        SELECT p.""Sku"", p.""Ean"", p.""Name"",
               COALESCE(pgp.""Label"", pg.""Label"") AS ""Group"",
               CASE WHEN pgp.""Id"" IS NULL THEN NULL ELSE pg.""Label"" END AS ""SubGroup""
        FROM ""Product"" p
        LEFT JOIN ""ProductGroup"" pg  ON pg.""Id""  = p.""GroupId""
        LEFT JOIN ""ProductGroup"" pgp ON pgp.""Id"" = pg.""ParentId""
        WHERE
             p.""Ean"" = @qExact
          OR p.""Ean"" = @qTight
          OR p.""Ean"" LIKE @qTightPrefix
        ORDER BY
          CASE WHEN p.""Ean"" = @qExact THEN 3
               WHEN p.""Ean"" = @qTight THEN 2
               WHEN p.""Ean"" LIKE @qTightPrefix THEN 1
               ELSE 0 END DESC,
          p.""Sku""
        LIMIT @top;";

                var fastRows = await connection.QueryAsync<ProductSuggestionDto>(
                    new CommandDefinition(
                        fastSql,
                        new { qExact = qRaw, qTight, qTightPrefix = qTight + "%", top },
                        cancellationToken: cancellationToken
                    )
                ).ConfigureAwait(false);

                if (fastRows.Any())
                    return Results.Ok(fastRows);
            }
            // --- fin fast-path ---

            var sql = @"
WITH cand AS (
  SELECT
    p.""Sku"",
    p.""Ean"",
    p.""Name"",
    COALESCE(pgp.""Label"", pg.""Label"") AS ""Group"",
    CASE WHEN pgp.""Id"" IS NULL THEN NULL ELSE pg.""Label"" END AS ""SubGroup"",
    /* Flags de tri déterministes */
    CASE WHEN LOWER(p.""Sku"") LIKE LOWER(@q) || '%' THEN 1 ELSE 0 END AS sku_pref,
    CASE WHEN LOWER(p.""Ean"") LIKE LOWER(@q) || '%' THEN 1 ELSE 0 END AS ean_pref,
    similarity(immutable_unaccent(LOWER(p.""Name"")), immutable_unaccent(LOWER(@q))) AS name_sim,
    CASE 
      WHEN pg.""Id"" IS NOT NULL 
        AND immutable_unaccent(LOWER(pg.""Label"")) LIKE immutable_unaccent(LOWER(@q)) || '%' 
      THEN 1 ELSE 0 END AS sub_pref,
    CASE 
      WHEN pgp.""Id"" IS NOT NULL 
        AND immutable_unaccent(LOWER(pgp.""Label"")) LIKE immutable_unaccent(LOWER(@q)) || '%' 
      THEN 1 ELSE 0 END AS grp_pref,
    COALESCE(similarity(immutable_unaccent(LOWER(pg.""Label"")),  immutable_unaccent(LOWER(@q))), 0) AS sub_sim,
    COALESCE(similarity(immutable_unaccent(LOWER(pgp.""Label"")), immutable_unaccent(LOWER(@q))), 0) AS grp_sim
  FROM ""Product"" p
  LEFT JOIN ""ProductGroup"" pg  ON pg.""Id""  = p.""GroupId""
  LEFT JOIN ""ProductGroup"" pgp ON pgp.""Id"" = pg.""ParentId""
  WHERE
    LOWER(p.""Sku"") LIKE LOWER(@q) || '%'
    OR LOWER(p.""Ean"") LIKE LOWER(@q) || '%'
    OR similarity(immutable_unaccent(LOWER(p.""Name"")), immutable_unaccent(LOWER(@q))) > 0.20
    OR (pg.""Id""  IS NOT NULL AND (
          similarity(immutable_unaccent(LOWER(pg.""Label"")),  immutable_unaccent(LOWER(@q))) > 0.20
       OR immutable_unaccent(LOWER(pg.""Label""))  LIKE immutable_unaccent(LOWER(@q)) || '%'
    ))
    OR (pgp.""Id"" IS NOT NULL AND (
          similarity(immutable_unaccent(LOWER(pgp.""Label"")), immutable_unaccent(LOWER(@q))) > 0.20
       OR immutable_unaccent(LOWER(pgp.""Label"")) LIKE immutable_unaccent(LOWER(@q)) || '%'
    ))
)
, best_per_sku AS (
  /* On choisit la meilleure ligne par SKU selon les mêmes priorités */
  SELECT DISTINCT ON (c.""Sku"") c.*
  FROM cand c
  ORDER BY 
    c.""Sku"",
    c.sku_pref DESC,
    c.ean_pref DESC,
    c.name_sim DESC,
    GREATEST(c.sub_pref, c.grp_pref) DESC,
    GREATEST(c.sub_sim,  c.grp_sim)  DESC
)
SELECT ""Sku"",""Ean"",""Name"",""Group"",""SubGroup""
FROM best_per_sku
ORDER BY
  sku_pref DESC,
  ean_pref DESC,
  name_sim DESC,
  GREATEST(sub_pref, grp_pref) DESC,
  GREATEST(sub_sim,  grp_sim)  DESC,
  ""Sku""
LIMIT @top;";

            var suggestions = await connection.QueryAsync<ProductSuggestionDto>(
                new CommandDefinition(sql, new { q, top }, cancellationToken: cancellationToken)
            ).ConfigureAwait(false);

            return Results.Ok(suggestions);
        })
        .WithName("SuggestProducts")
        .WithTags("Produits")
        .Produces(StatusCodes.Status200OK)
        .Produces(StatusCodes.Status400BadRequest);
    }

    private static void MapSearchProductsEndpoint(IEndpointRouteBuilder app)
    {
        app.MapGet("/api/products/search", async (
            string? code,
            int? limit,
            int? page,
            int? pageSize,
            string? sort,
            string? dir,
            IProductSearchService searchService,
            CancellationToken cancellationToken) =>
        {
            var sanitizedCode = code?.Trim();
            if (string.IsNullOrWhiteSpace(sanitizedCode))
            {
                var validation = new ValidationResult(new[]
                {
                    new ValidationFailure("code", "Le paramètre 'code' est obligatoire.")
                });

                return EndpointUtilities.ValidationProblem(validation);
            }

            var hasPaging = page.HasValue || pageSize.HasValue;
            var p = Math.Max(1, page ?? 1);
            var ps = Math.Max(1, Math.Min(100, pageSize ?? 50));
            var offset = (p - 1) * ps;

            var effectiveLimit = limit.GetValueOrDefault(20);
            if (effectiveLimit < 1 || effectiveLimit > 50)
            {
                var validation = new ValidationResult(new[]
                {
                    new ValidationFailure("limit", "Le paramètre 'limit' doit être compris entre 1 et 50.")
                });

                return EndpointUtilities.ValidationProblem(validation);
            }

            var items = await searchService
                .SearchAsync(sanitizedCode, effectiveLimit, hasPaging, ps, offset, sort, dir, cancellationToken)
                .ConfigureAwait(false);

            var response = items
                .Select(item => new ProductSearchItemDto(item.Sku, item.Code, item.Name))
                .ToArray();

            return Results.Ok(response);
        })
        .WithName("SearchProducts")
        .WithTags("Produits")
        .Produces<IReadOnlyList<ProductSearchItemDto>>(StatusCodes.Status200OK)
        .Produces(StatusCodes.Status400BadRequest)
        .WithOpenApi(operation =>
        {
            operation.Summary = "Recherche un ensemble de produits à partir d'un code scanné.";
            operation.Description = "La recherche combine une requête SQL unique mêlant préfixes sur le SKU/EAN et similarité trigram sur le nom et les groupes. Les résultats sont dédupliqués par SKU et limités par le paramètre 'limit'.";

            if (operation.Parameters is { Count: > 0 })
            {
                foreach (var parameter in operation.Parameters)
                {
                    if (string.Equals(parameter.Name, "code", StringComparison.OrdinalIgnoreCase))
                    {
                        parameter.Description = "Code recherché (SKU exact, EAN ou code brut).";
                        parameter.Required = true;
                    }
                    else if (string.Equals(parameter.Name, "limit", StringComparison.OrdinalIgnoreCase))
                    {
                        parameter.Description = "Nombre maximum de résultats (défaut : 20, maximum : 50).";
                        if (parameter.Schema is not null)
                        {
                            parameter.Schema.Minimum = 1;
                            parameter.Schema.Maximum = 50;
                            parameter.Schema.Default = new OpenApiInteger(20);
                        }
                    }
                }
            }

            operation.Responses ??= new OpenApiResponses();
            operation.Responses[StatusCodes.Status200OK.ToString()] = new OpenApiResponse
            {
                Description = "Liste des produits correspondant au code recherché.",
                Content =
                {
                    ["application/json"] = new OpenApiMediaType
                    {
                        Schema = new OpenApiSchema
                        {
                            Type = "array",
                            Items = new OpenApiSchema
                            {
                                Reference = new OpenApiReference
                                {
                                    Type = ReferenceType.Schema,
                                    Id = nameof(ProductSearchItemDto)
                                }
                            }
                        },
                        Example = new OpenApiArray
                        {
                            new OpenApiObject
                            {
                                ["sku"] = new OpenApiString("CB-0001"),
                                ["code"] = new OpenApiString("CB-0001"),
                                ["name"] = new OpenApiString("Café grains 1kg")
                            },
                            new OpenApiObject
                            {
                                ["sku"] = new OpenApiString("CB-0101"),
                                ["code"] = new OpenApiString("0001"),
                                ["name"] = new OpenApiString("Bonbon réglisse")
                            }
                        }
                    }
                }
            };

            return operation;
        });
    }

    private static void MapGetProductEndpoint(IEndpointRouteBuilder app)
    {
        app.MapGet("/api/products/{code}", async (
            string code,
            IProductLookupService lookupService,
            IAuditLogger auditLogger,
            IClock clock,
            HttpContext httpContext,
            ILogger<ProductLookupLogger> logger,
            IProductLookupMetrics lookupMetrics,
            CancellationToken cancellationToken) =>
        {
            var result = await lookupService.ResolveAsync(code, cancellationToken).ConfigureAwait(false);

            var now = clock.UtcNow;
            var userName = EndpointUtilities.GetAuthenticatedUserName(httpContext);
            var actor = EndpointUtilities.FormatActorLabel(httpContext);
            var timestamp = EndpointUtilities.FormatTimestamp(now);
            var displayCode = string.IsNullOrWhiteSpace(result.NormalizedCode) ? "(vide)" : result.NormalizedCode;

            switch (result.Status)
            {
                case ProductLookupStatus.Success:
                {
                    var product = result.Product!;
                    var productLabel = product.Name;
                    var skuLabel = string.IsNullOrWhiteSpace(product.Sku) ? "non renseigné" : product.Sku;
                    var eanLabel = string.IsNullOrWhiteSpace(product.Ean) ? "non renseigné" : product.Ean;
                    var successMessage = $"{actor} a scanné le code {displayCode} et a identifié le produit \"{productLabel}\" (SKU {skuLabel}, EAN {eanLabel}) le {timestamp} UTC.";
                    await auditLogger.LogAsync(successMessage, userName, "products.scan.success", cancellationToken).ConfigureAwait(false);
                    return Results.Ok(product);
                }

                case ProductLookupStatus.Conflict:
                {
                    var matches = result.Matches
                        .Select(match => new ProductLookupConflictMatch(match.Sku, match.Code))
                        .ToArray();

                    lookupMetrics.IncrementAmbiguity();
                    logger.LogInformation(
                        "ProductLookupAmbiguity {@Lookup}",
                        new
                        {
                            Code = result.OriginalCode,
                            Digits = result.Digits ?? string.Empty,
                            MatchCount = matches.Length
                        });

                    var conflictPayload = new ProductLookupConflictResponse(
                        Ambiguous: true,
                        Code: result.OriginalCode,
                        Digits: result.Digits ?? string.Empty,
                        Matches: matches);

                    var digitsLabel = string.IsNullOrEmpty(result.Digits) ? "(n/a)" : result.Digits;
                    var conflictMessage = $"{actor} a scanné le code {displayCode} mais plusieurs produits partagent les chiffres {digitsLabel} le {timestamp} UTC.";
                    await auditLogger.LogAsync(conflictMessage, userName, "products.scan.conflict", cancellationToken).ConfigureAwait(false);
                    return Results.Json(conflictPayload, statusCode: StatusCodes.Status409Conflict);
                }

                default:
                {
                    var notFoundMessage = $"{actor} a scanné le code {displayCode} sans correspondance produit le {timestamp} UTC.";
                    await auditLogger.LogAsync(notFoundMessage, userName, "products.scan.not_found", cancellationToken).ConfigureAwait(false);
                    return Results.NotFound();
                }
            }
        })
        .WithName("GetProductByCode")
        .WithTags("Produits")
        .Produces<ProductDto>(StatusCodes.Status200OK)
        .Produces<ProductLookupConflictResponse>(StatusCodes.Status409Conflict)
        .Produces(StatusCodes.Status404NotFound)
        .WithOpenApi(op =>
        {
            op.Summary = "Recherche un produit par code scanné (SKU, code brut, chiffres).";
            op.Description = "Résout d'abord par SKU exact, puis par code brut (EAN/Code) et enfin par chiffres extraits. Retourne 409 en cas de collisions sur CodeDigits.";
            return op;
        });
    }

    private static async Task<Guid> ResolveLegacyShopIdAsync(
        IDbConnection connection,
        IShopResolver shopResolver,
        HttpContext httpContext,
        CancellationToken cancellationToken)
    {
        ArgumentNullException.ThrowIfNull(connection);
        ArgumentNullException.ThrowIfNull(shopResolver);
        ArgumentNullException.ThrowIfNull(httpContext);

        var resolved = shopResolver.TryGetFromUser(httpContext);
        if (resolved.HasValue)
        {
            return resolved.Value;
        }

        return await shopResolver
            .GetDefaultForBackCompatAsync(connection, cancellationToken)
            .ConfigureAwait(false);
    }

    private static bool IsCsvContentType(string? contentType)
    {
        if (string.IsNullOrWhiteSpace(contentType))
        {
            return false;
        }

        var separatorIndex = contentType.IndexOf(';', StringComparison.Ordinal);
        var mediaType = separatorIndex >= 0 ? contentType[..separatorIndex] : contentType;
        var trimmedMediaType = mediaType.Trim();

        var csvIndex = trimmedMediaType.IndexOf('c', StringComparison.OrdinalIgnoreCase);
        if (csvIndex < 0)
        {
            return false;
        }

        var prefix = trimmedMediaType[..csvIndex];
        var suffix = trimmedMediaType[csvIndex..];

        return string.Equals(prefix, "text/", StringComparison.OrdinalIgnoreCase)
            && string.Equals(suffix, "csv", StringComparison.OrdinalIgnoreCase);
    }

    private static async Task LogProductCreationAttemptAsync(
        IClock clock,
        IAuditLogger auditLogger,
        HttpContext httpContext,
        string details,
        string category,
        CancellationToken cancellationToken)
    {
        var now = clock.UtcNow;
        var userName = EndpointUtilities.GetAuthenticatedUserName(httpContext);
        var actor = EndpointUtilities.FormatActorLabel(httpContext);
        var timestamp = EndpointUtilities.FormatTimestamp(now);
        var message = $"{actor} a tenté de créer un produit {details} le {timestamp} UTC.";
        await auditLogger.LogAsync(message, userName, category, cancellationToken).ConfigureAwait(false);
    }

    private static async Task LogProductUpdateAttemptAsync(
        IClock clock,
        IAuditLogger auditLogger,
        HttpContext httpContext,
        string target,          // SKU ou Id
        string details,         // ex: "sans nom", "EAN invalide", "inexistant", ...
        string category,        // ex: "products.update.invalid"
        CancellationToken cancellationToken)
    {
        var now = clock.UtcNow;
        var userName = EndpointUtilities.GetAuthenticatedUserName(httpContext);
        var actor = EndpointUtilities.FormatActorLabel(httpContext);
        var timestamp = EndpointUtilities.FormatTimestamp(now);
        var message = $"{actor} a tenté de mettre à jour le produit '{target}' {details} le {timestamp} UTC.";
        await auditLogger.LogAsync(message, userName, category, cancellationToken).ConfigureAwait(false);
    }

}<|MERGE_RESOLUTION|>--- conflicted
+++ resolved
@@ -279,22 +279,12 @@
             }
             catch (PostgresException ex) when (ex.SqlState == PostgresErrorCodes.UniqueViolation)
             {
-<<<<<<< HEAD
-=======
-                if (string.Equals(ex.ConstraintName, EanNotNullConstraintName, StringComparison.Ordinal))
-                {
-                    await LogProductUpdateAttemptAsync(clock, auditLogger, httpContext, id.ToString("D"), $"EAN déjà utilisé ({sanitizedEan})", "products.update.conflict", cancellationToken).ConfigureAwait(false);
-                    return Results.Conflict(new { message = "Cet EAN est déjà utilisé." });
-                }
-
->>>>>>> 81f4f176
-                if (string.Equals(ex.ConstraintName, LowerSkuConstraintName, StringComparison.Ordinal))
-                {
-                    await LogProductUpdateAttemptAsync(clock, auditLogger, httpContext, id.ToString("D"), "SKU déjà utilisé", "products.update.conflict", cancellationToken).ConfigureAwait(false);
-                    return Results.Conflict(new { message = "Ce SKU est déjà utilisé." });
-                }
-
-                throw;
+                 if (string.Equals(ex.ConstraintName, LowerSkuConstraintName, StringComparison.Ordinal))
+                 {
+                     await LogProductUpdateAttemptAsync(clock, auditLogger, httpContext, id.ToString("D"), "SKU déjà utilisé", "products.update.conflict", cancellationToken).ConfigureAwait(false);
+                     return Results.Conflict(new { message = "Ce SKU est déjà utilisé." });
+                 }
+                 throw;
             }
         };
 

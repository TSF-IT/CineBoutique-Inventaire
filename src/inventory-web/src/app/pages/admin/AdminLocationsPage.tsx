--- conflicted
+++ resolved
@@ -36,13 +36,8 @@
   },
   {
     id: 'catalog',
-<<<<<<< HEAD
-    label: 'Catalogue produits (CSV)',
-    description: 'Importez le fichier CSV annuel pour mettre à jour le catalogue de la boutique.',
-=======
     label: 'Produits',
     description: 'Importez ou simulez un import CSV pour mettre à jour le catalogue de la boutique.',
->>>>>>> 9881d83d
   },
 ]
 

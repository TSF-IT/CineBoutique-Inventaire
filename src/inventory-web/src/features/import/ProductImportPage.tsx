--- conflicted
+++ resolved
@@ -39,10 +39,7 @@
   const [importRes, setImportRes] = useState<ImportPayload | null>(null);
   const [error, setError] = useState<string | null>(null);
   const [preview, setPreview] = useState<{ headers: string[]; rows: string[][] } | null>(null);
-<<<<<<< HEAD
-=======
   const [mappedPreview, setMappedPreview] = useState<{ headers: string[]; rows: ReturnType<typeof mapRowFromCsv>[] } | null>(null);
->>>>>>> d65e8d72
   const fileInputRef = useRef<HTMLInputElement>(null);
 
   const canActions = useMemo(() => !!file && !busyDryRun && !busyImport, [file, busyDryRun, busyImport]);
@@ -72,20 +69,10 @@
   function onPickFile(e: React.ChangeEvent<HTMLInputElement>) {
     const f = e.target.files && e.target.files[0] ? e.target.files[0] : null;
     setFile(f);
-<<<<<<< HEAD
-    // reset états de prévisualisation pour éviter toute confusion
-    setDryRunRes(null);
-    setImportRes(null);
-    setError(null);
-=======
->>>>>>> d65e8d72
     if (f) {
       const reader = new FileReader();
       reader.onload = () => {
         const txt = typeof reader.result === "string" ? reader.result : "";
-<<<<<<< HEAD
-        setPreview(parseCsvSemicolon(txt, 10));
-=======
         const parsed = parseCsvSemicolon(txt, 10);
         if (!parsed) {
           setPreview(null);
@@ -105,18 +92,14 @@
 
         // reset des résultats serveurs
         setDryRunRes(null); setImportRes(null); setError(null);
->>>>>>> d65e8d72
       };
       reader.readAsText(f, "utf-8");
     } else {
       setPreview(null);
-<<<<<<< HEAD
-=======
       setMappedPreview(null);
       setDryRunRes(null);
       setImportRes(null);
       setError(null);
->>>>>>> d65e8d72
     }
   }
 
@@ -190,18 +173,11 @@
             onClick={() => {
               setFile(null);
               if (fileInputRef.current) fileInputRef.current.value = "";
-<<<<<<< HEAD
-              setDryRunRes(null);
-              setImportRes(null);
-              setError(null);
-              setPreview(null);
-=======
               setPreview(null);
               setMappedPreview(null);
               setDryRunRes(null);
               setImportRes(null);
               setError(null);
->>>>>>> d65e8d72
             }}
             disabled={busyDryRun || busyImport}
           >
@@ -217,18 +193,6 @@
       {error && <div style={{ color: "#b00020" }}>Erreur&nbsp;: {error}</div>}
 
       {preview && (
-<<<<<<< HEAD
-        <div style={{ border: "1px dashed #ccc", padding: 12, borderRadius: 6 }}>
-          <h3 style={{ marginTop: 0 }}>Aperçu local (1ʳᵉs 10 lignes)</h3>
-          <div style={{ overflowX: "auto" }}>
-            <table style={{ borderCollapse: "collapse", width: "100%" }}>
-              <thead>
-                <tr>{preview.headers.map(h => <th key={h} style={{ textAlign: "left" }}>{h}</th>)}</tr>
-              </thead>
-              <tbody>
-                {preview.rows.map((r, i) => (
-                  <tr key={i}>{r.map((c, j) => <td key={j}>{c}</td>)}</tr>
-=======
         <div style={{ border: "1px solid #ddd", padding: 12, borderRadius: 6 }}>
           <h3 style={{ marginTop: 0 }}>Prévisualisation brute (local)</h3>
           <small style={{ display: "block", opacity: 0.75, marginBottom: 8 }}>
@@ -264,7 +228,6 @@
                       <td key={j} style={{ padding: "4px 6px", borderTop: "1px solid #eee" }}>{cell}</td>
                     ))}
                   </tr>
->>>>>>> d65e8d72
                 ))}
               </tbody>
             </table>
@@ -272,8 +235,6 @@
         </div>
       )}
 
-<<<<<<< HEAD
-=======
       {mappedPreview && (
         <div style={{ border: "1px solid #ddd", padding: 12, borderRadius: 6 }}>
           <h3 style={{ marginTop: 0 }}>Prévisualisation mappée (local)</h3>
@@ -315,7 +276,6 @@
         </div>
       )}
 
->>>>>>> d65e8d72
       {dryRunRes && (
         <div style={{ border: "1px solid #ddd", padding: 12, borderRadius: 6 }}>
           <h3 style={{ marginTop: 0 }}>Prévisualisation (dry‑run)</h3>

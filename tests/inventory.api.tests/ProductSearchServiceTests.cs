using System;
using System.Collections.Generic;
using System.Threading;
using System.Threading.Tasks;
using CineBoutique.Inventory.Api.Services.Products;
using CineBoutique.Inventory.Infrastructure.Database.Products;
using FluentAssertions;
using Xunit;

namespace CineBoutique.Inventory.Api.Tests;

public sealed class ProductSearchServiceTests
{
    [Fact]
    public async Task SearchAsync_MapsRepositoryResultsInOrder()
    {
        var service = CreateService(out var repository);
        repository.SearchResults = new[]
        {
            new ProductLookupItem(Guid.NewGuid(), "SKU-001", "Produit 001", "EAN-001", "RAW-001", null),
            new ProductLookupItem(Guid.NewGuid(), "SKU-002", "Produit 002", null, null, "445566"),
        };

        var results = await service
            .SearchAsync(" SKU-001 ", 10, hasPaging: false, pageSize: 50, offset: 0, sort: null, dir: null, CancellationToken.None)
            .ConfigureAwait(false);

        results.Should().HaveCount(2);
        results[0].Sku.Should().Be("SKU-001");
        results[0].Code.Should().Be("RAW-001", "le code brut prime sur l'EAN");
        results[1].Sku.Should().Be("SKU-002");
        results[1].Code.Should().Be("445566", "les chiffres sont utilisés en dernier recours");
        repository.LastQuery.Should().Be("SKU-001", "le code doit être normalisé avant la recherche");
        repository.LastLimit.Should().Be(10);
    }

    [Fact]
    public async Task SearchAsync_LimitAboveMaximum_IsClamped()
    {
        var service = CreateService(out var repository);
        repository.SearchResults = Array.Empty<ProductLookupItem>();

        var results = await service
            .SearchAsync("code", 500, hasPaging: false, pageSize: 50, offset: 0, sort: null, dir: null, CancellationToken.None)
            .ConfigureAwait(false);

        results.Should().BeEmpty();
        repository.LastLimit.Should().Be(50, "la limite SQL doit être bornée");
    }

    [Fact]
    public async Task SearchAsync_BlankCode_ReturnsEmpty()
    {
        var service = CreateService(out _);

        var results = await service
<<<<<<< HEAD
            .SearchAsync("   ", 5, hasPaging: false, pageSize: 50, offset: 0, CancellationToken.None);
=======
            .SearchAsync("   ", 5, hasPaging: false, pageSize: 50, offset: 0, sort: null, dir: null, CancellationToken.None)
            .ConfigureAwait(false);
>>>>>>> c30581e5

        results.Should().BeEmpty();
    }

    [Fact]
    public async Task SearchAsync_LimitLessOrEqualToZero_Throws()
    {
        var service = CreateService(out _);

        await Assert.ThrowsAsync<ArgumentOutOfRangeException>(() =>
            service.SearchAsync("code", 0, hasPaging: false, pageSize: 50, offset: 0, sort: null, dir: null, CancellationToken.None));

    }

    [Fact]
    public async Task SearchAsync_WithPaging_ForwardsPagingParameters()
    {
        var service = CreateService(out var repository);
        repository.SearchResults = Array.Empty<ProductLookupItem>();

        var results = await service
<<<<<<< HEAD
            .SearchAsync("code", 25, hasPaging: true, pageSize: 80, offset: 160, CancellationToken.None);
=======
            .SearchAsync("code", 25, hasPaging: true, pageSize: 80, offset: 160, sort: null, dir: null, CancellationToken.None)
            .ConfigureAwait(false);
>>>>>>> c30581e5

        results.Should().BeEmpty();
        repository.LastHasPaging.Should().BeTrue();
        repository.LastPageSize.Should().Be(80);
        repository.LastOffset.Should().Be(160);
    }

    private static ProductSearchService CreateService(out FakeProductLookupRepository repository)
    {
        repository = new FakeProductLookupRepository();
        return new ProductSearchService(repository);
    }

    private sealed class FakeProductLookupRepository : IProductLookupRepository
    {
        public IReadOnlyList<ProductLookupItem> SearchResults { get; set; } = Array.Empty<ProductLookupItem>();
        public string? LastQuery { get; private set; }
        public int? LastLimit { get; private set; }
        public bool? LastHasPaging { get; private set; }
        public int? LastPageSize { get; private set; }
        public int? LastOffset { get; private set; }

        public Task<ProductLookupItem?> FindBySkuAsync(string sku, CancellationToken cancellationToken)
            => Task.FromResult<ProductLookupItem?>(null);

        public Task<IReadOnlyList<ProductLookupItem>> FindByRawCodeAsync(string rawCode, CancellationToken cancellationToken)
            => Task.FromResult<IReadOnlyList<ProductLookupItem>>(Array.Empty<ProductLookupItem>());

        public Task<IReadOnlyList<ProductLookupItem>> FindByCodeDigitsAsync(string digits, CancellationToken cancellationToken)
            => Task.FromResult<IReadOnlyList<ProductLookupItem>>(Array.Empty<ProductLookupItem>());

        public Task<IReadOnlyList<ProductLookupItem>> SearchProductsAsync(
            string code,
            int limit,
            bool hasPaging,
            int pageSize,
            int offset,
            string? sort,
            string? dir,
            CancellationToken cancellationToken)
        {
            LastQuery = code;
            LastLimit = limit;
            LastHasPaging = hasPaging;
            LastPageSize = pageSize;
            LastOffset = offset;
            (LastSort, LastDirection) = (sort, dir);
            return Task.FromResult(SearchResults);
        }

        public string? LastSort { get; private set; }
        public string? LastDirection { get; private set; }
    }
}<|MERGE_RESOLUTION|>--- conflicted
+++ resolved
@@ -54,12 +54,8 @@
         var service = CreateService(out _);
 
         var results = await service
-<<<<<<< HEAD
-            .SearchAsync("   ", 5, hasPaging: false, pageSize: 50, offset: 0, CancellationToken.None);
-=======
             .SearchAsync("   ", 5, hasPaging: false, pageSize: 50, offset: 0, sort: null, dir: null, CancellationToken.None)
             .ConfigureAwait(false);
->>>>>>> c30581e5
 
         results.Should().BeEmpty();
     }
@@ -81,12 +77,8 @@
         repository.SearchResults = Array.Empty<ProductLookupItem>();
 
         var results = await service
-<<<<<<< HEAD
-            .SearchAsync("code", 25, hasPaging: true, pageSize: 80, offset: 160, CancellationToken.None);
-=======
             .SearchAsync("code", 25, hasPaging: true, pageSize: 80, offset: 160, sort: null, dir: null, CancellationToken.None)
             .ConfigureAwait(false);
->>>>>>> c30581e5
 
         results.Should().BeEmpty();
         repository.LastHasPaging.Should().BeTrue();
